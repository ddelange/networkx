--- conflicted
+++ resolved
@@ -34,21 +34,30 @@
     k = list(degree.keys())
     return k[v.index(min(v))]
 
-<<<<<<< HEAD
+def max_degree_node(G):
+    degree = G.degree()
+    v = list(degree.values())
+    k = list(degree.keys())
+    return k[v.index(max(v))]
+
 def interchangeFunc(G, node, colors, neighbourColors, returntype, sets):
     combinations = itertools.combinations(neighbourColors, 2) # Find all combination of neighbour colors
     for combination in combinations: # For all combinations
+        print "combination: ", combination
         color0 = combination[0] # The first color in the combination
         color1 = combination[1] # The second color in the combination
         neighboursColor0 = [] # A list storing all neighbours with color0
         neighboursColor1 = [] # A list storing all neighbours with color1
         for neighbour in G.neighbors(node): # iterate through the neighbours of the node
+            print "in for"
             if neighbour in colors: # if the neighbour has been assigned a color ...
                 if colors[neighbour] == color0: # if the color is color0
                     neighboursColor0.append(neighbour) # append it to the list
                 elif colors[neighbour] == color1: # if the color is color1
                     neighboursColor1.append(neighbour) # append it to the list
     
+        print "neighboursColor0 ", neighboursColor0
+        print "neighboursColor1 ", neighboursColor1
         # In the following section we find all nodes reachable from neighbours with color0
         # When traversing the graph using BFS we only add nodes of either color0 or color1 
         visited = set()
@@ -65,10 +74,11 @@
         differentComponents = True
         for neighbourColor1 in neighboursColor1:
             if neighbourColor1 in visited:
-                succes = False
+                differentComponents = False
 
         # If there were no connection we swap the colors of one of the components
         if(differentComponents):
+            print "sucess"
             for nodeToColor in visited: # For all nodes in the connected component
                 if colors[nodeToColor] == color0: # If the node has color0
                     colors[nodeToColor] = color1 # ... we color it with color1
@@ -82,17 +92,6 @@
                         sets[color0].add(nodeToColor)
             return color0 # Return the color that was is no longer adjacent to this node
     return -1 # The function did not succeseed in finding two colors to swap
-=======
-def max_degree_node(G):
-    degree = G.degree()
-    v = list(degree.values())
-    k = list(degree.keys())
-    return k[v.index(max(v))]
-
-
-def interchange(G):
-    """ Not implemented """
->>>>>>> 1cfac950
 
 """
 Largest first (lf) ordering. Ordering the nodes by largest degree first.
